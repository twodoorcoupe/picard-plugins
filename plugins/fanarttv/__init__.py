--- conflicted
+++ resolved
@@ -74,16 +74,11 @@
 
     def queue_downloads(self):
         release_group_id = self.metadata["musicbrainz_releasegroupid"]
-<<<<<<< HEAD
         path = "/v3/music/albums/%s" % \
             (release_group_id, )
-        queryargs = {"api_key": QUrl.toPercentEncoding(API_KEY),
+        queryargs = {"api_key": QUrl.toPercentEncoding(FANART_APIKEY),
                      "client_key": QUrl.toPercentEncoding(self._client_key),
                      }
-=======
-        path = "/v3/music/albums/%s?api_key=%s&client_key=%s" % \
-            (release_group_id, str(QUrl.toPercentEncoding(FANART_APIKEY)), str(QUrl.toPercentEncoding(self._client_key)))
->>>>>>> 082a3bc5
         log.debug("CoverArtProviderFanartTv.queue_downloads: %s" % path)
         self.album.tagger.xmlws.download(
             FANART_HOST,
